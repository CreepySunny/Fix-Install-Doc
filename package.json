{
  "name": "@meshtastic/js",
<<<<<<< HEAD
  "version": "2.3.7-2",
=======
  "version": "2.3.7-1",
>>>>>>> b009d2bb
  "description": "Browser library for interfacing with meshtastic devices",
  "license": "GPL-3.0-only",
  "scripts": {
    "build": "tsup && pnpm biome format .",
    "generate:docs": "typedoc src/index.ts"
  },
  "keywords": [
    "meshtastic bluetooth serial webserial webbluetooth ble http library typescript javascript"
  ],
  "publishConfig": {
    "provenance": true
  },
  "sideEffects": false,
  "type": "module",
  "packageManager": "pnpm@9.7.1",
  "module": "./dist/index.js",
  "types": "./dist/index.d.ts",
  "exports": {
    ".": {
      "import": "./dist/index.js",
      "types": "./dist/index.d.ts"
    }
  },
  "files": ["dist"],
  "bugs": {
    "url": "https://github.com/meshtastic/js/issues"
  },
  "repository": {
    "type": "git",
    "url": "git+https://github.com/meshtastic/js.git"
  },
  "dependencies": {
    "crc": "^4.3.2",
    "ste-simple-events": "^3.0.11",
    "serialport": "^12.0.0",
    "tslog": "^4.9.3"
  },
  "devDependencies": {
    "@biomejs/biome": "^1.8.3",
    "@buf/meshtastic_protobufs.bufbuild_es": "^1.10.0-20240817124710-a1b6e1d8e51a.1",
    "@types/node": "^22.4.1",
    "@types/w3c-web-serial": "^1.0.6",
    "@types/web-bluetooth": "^0.0.20",
    "tsup": "^8.2.4",
    "typedoc": "^0.26.6",
    "typescript": "^5.5.4"
  }
}<|MERGE_RESOLUTION|>--- conflicted
+++ resolved
@@ -1,10 +1,6 @@
 {
   "name": "@meshtastic/js",
-<<<<<<< HEAD
   "version": "2.3.7-2",
-=======
-  "version": "2.3.7-1",
->>>>>>> b009d2bb
   "description": "Browser library for interfacing with meshtastic devices",
   "license": "GPL-3.0-only",
   "scripts": {
